--- conflicted
+++ resolved
@@ -359,11 +359,7 @@
                     min_act = make_span(upd.min_activity),
                     max_act = make_span(upd.max_activity),
                     cnst_lb = make_span(pb.constraint_lower_bounds),
-<<<<<<< HEAD
-                    cnst_ub = make_span(pb.constraint_upper_bounds)] __device__(i_t idx) -> i_t {
-=======
                     cnst_ub = make_span(pb.constraint_upper_bounds)] __device__(i_t idx) {
->>>>>>> c47bebfa
                      auto min_a    = min_act[idx];
                      auto max_a    = max_act[idx];
                      auto c_lb     = cnst_lb[idx];
